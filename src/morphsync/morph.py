from functools import partial
from typing import Optional, Union

import networkx as nx
import numpy as np
import pandas as pd

from .base import FacetFrame
from .graph import Graph
from .mapping import project_points_to_nearest
from .mesh import Mesh
from .points import Points
from .table import Table


class MorphSync:
    def __init__(self, name=None):
        self.name = name
        self.layers = {}
        self.links = {}
        self._delayed_add_links = {}

    def __repr__(self):
        return f"MorphLink(name={self.name}, layers={list(self.layers.keys())})"

    def get_params(self):
        return {
            "name": self.name,
        }

    @property
    def layer_names(self) -> list[str]:
        return list(self.layers.keys())

    def has_layer(self, name) -> bool:
        return name in self.layers

    def get_layer(self, name) -> FacetFrame:
        if name not in self.layers:
            raise KeyError(f"Layer '{name}' does not exist.")
        return self.layers[name]

    @property
    def layer_types(self) -> dict:
        return {name: layer.__class__ for name, layer in self.layers.items()}

    def _add_layer(self, name, layer):
<<<<<<< HEAD
=======
        if not isinstance(name, str): 
            raise ValueError("Layer name must be a string.")
>>>>>>> b29ce878
        self.layers[name] = layer
        self.__setattr__(name, layer)
        for (
            delayed_source,
            delayed_target,
        ), add_link_func in self._delayed_add_links.items():
            if delayed_source == name or delayed_target == name:
                add_link_func()

    def drop_layer(self, name):
        if name in self.layers:
            del self.layers[name]
            delattr(self, name)
            # TODO delete links?

    def add_mesh(self, name: str, mesh, copy=True, **kwargs) -> None:
        native_mesh = mesh
        mesh = Mesh(native_mesh, copy=copy, **kwargs)
        self._add_layer(name, mesh)

    def add_points(self, name: str, points, copy=True, **kwargs) -> None:
        native_points = points
        points = Points(native_points, copy=copy, **kwargs)
        self._add_layer(name, points)

    def add_graph(self, name: str, graph, copy=True, **kwargs) -> None:
        native_graph = graph
        graph = Graph(native_graph, copy=copy, **kwargs)
        self._add_layer(name, graph)

    def add_table(
<<<<<<< HEAD
        self, name: str, dataframe: pd.DataFrame, copy=True, **kwargs
    ) -> None:
        table = Table(dataframe, copy=copy, **kwargs)
=======
        self, name: str, table: pd.DataFrame, copy=True, **kwargs
    ) -> None:
        table = Table(table, copy=copy, **kwargs)
>>>>>>> b29ce878
        self._add_layer(name, table)

    def add_layer(self, name: str, data, layer_type: str, copy=True, **kwargs) -> None:
        if layer_type == "mesh":
            self.add_mesh(name, data, copy=copy, **kwargs)
        elif layer_type == "points":
            self.add_points(name, data, copy=copy, **kwargs)
        elif layer_type == "graph":
            self.add_graph(name, data, copy=copy, **kwargs)
        elif layer_type == "table":
            self.add_table(name, data, copy=copy, **kwargs)
        else:
            raise ValueError(
                "`layer_type` must be one of 'points', 'graph', 'mesh', or 'table'"
            )

    def add_link(self, source, target, mapping="closest", reciprocal=True):
        # TODO
        # raise TypeError(
        #     "mapping must be a str, np.ndarray, pd.DataFrame, pd.Series, pd.Index, or dict"
        # )
        if source not in self.layers or target not in self.layers:
            delayed_add_link = partial(
                self.add_link, source, target, mapping, reciprocal
            )
            self._delayed_add_links[(source, target)] = delayed_add_link
            return

        source_layer = self.layers[source]
        target_layer = self.layers[target]

        if isinstance(mapping, str):
            if mapping == "closest":
                mapping_array = project_points_to_nearest(
                    source_layer.points, target_layer.points
                )
                mapping_df = pd.DataFrame(
                    data=np.stack(
                        (
                            source_layer.points_index,
                            target_layer.points_index[mapping_array],
                        ),
                        axis=1,
                    ),
                    columns=[source, target],
                )
            elif mapping == "index":
                mapping_df = pd.DataFrame(
                    data=np.stack(
                        (
                            source_layer.points_index,
                            target_layer.points_index,
                        ),
                        axis=1,
                    ),
                    columns=[source, target],
                )
            elif mapping == "order":
                raise NotImplementedError()
        elif isinstance(mapping, np.ndarray):
            # assumes that the mapping is a 1d array where the index is on source
            # vertices, and the value is the index on target vertices
            if mapping.ndim == 1:
                mapping_df = pd.DataFrame(index=np.arange(len(mapping)))
                mapping_df[source] = source_layer.points_index.values
                mapping_df[target] = mapping
                # NOTE: old code, this was messing up types
                # mapping_df = pd.DataFrame(
                #     data=np.stack((source_layer.points_index, mapping), axis=1),
                #     columns=[source, target],
                # )

            else:
                raise NotImplementedError()
        elif isinstance(mapping, pd.DataFrame):
            if not {source, target}.issubset(mapping.columns):
                raise ValueError(
                    f"Mapping DataFrame must have columns '{source}' and '{target}'"
                )
            mapping_df = mapping[[source, target]].copy()
        elif isinstance(mapping, pd.Series):
            # if (mapping.index.name is not None) and mapping.index.name != source:
            #     raise UserWarning(
            #         f"Index name of mapping Series ({mapping.index.name}) does not match source layer name ({source})."
            #     )
            # if mapping.name is not None and mapping.name != target:
            #     raise UserWarning(
            #         f"Name of mapping Series ({mapping.name}) does not match target layer name ({target})."
            #     )
            mapping_df = mapping.to_frame().reset_index()
            mapping_df.columns = [source, target]

        elif isinstance(mapping, pd.Index):
            raise NotImplementedError()
        elif isinstance(mapping, dict):
            mapping_df = pd.Series(mapping)
            mapping_df.index.name = source
            mapping_df.name = target
            mapping_df = mapping_df.to_frame().reset_index()

        self.links[(source, target)] = mapping_df
        if reciprocal:
            self.links[(target, source)] = mapping_df

    def get_link(self, source, target):
        return self.links[(source, target)]

    @property
    def link_graph(self) -> nx.DiGraph:
        link_graph = nx.DiGraph()
        for source, target in self.links.keys():
            link_graph.add_edge(source, target)
        for node in self.layers.keys():
            if node not in link_graph:
                link_graph.add_node(node)
        return link_graph

    def get_link_path(self, source, target):
        return nx.shortest_path(self.link_graph, source, target)

    def get_mapping_paths(
        self,
        source: str,
        target: str,
        source_index: Optional[Union[np.ndarray, pd.Index]] = None,
        validate=None,
<<<<<<< HEAD
        null_strategy: str = "drop",
=======
>>>>>>> b29ce878
    ) -> pd.DataFrame:
        """
        Find mappings from source to target layers using the entire link graph, and
        describe the mapping at each step.

        Parameters
        ----------
        source :
            Name of the source layer.
        target :
            Name of the target layer.
        source_index : pd.Index, optional
            Index of the source layer to map from. If None, uses all indices in the
            source layer.
        validate : str, optional
            Whether to validate the mapping at each step. If specified, checks if each
            mapping between layers is of the specified type. Options are:
<<<<<<< HEAD
            - "one_to_one" or "1:1": check if join keys are unique in both source and target layers.
            - "one_to_many" or "1:m": check if join keys are unique in the source dataset.
            - "many_to_one" or "m:1": check if join keys are unique in the target dataset.
            - "many_to_many" or "m:m": allowed, but does not result in checks.
        null_strategy : str, default "drop"
            How to handle incomplete mappings:
            - "drop": Remove rows with any null mappings
            - "keep": Return with NaN values for missing mappings
            - "sentinel": Use -1 for missing mappings (backward compatibility)
=======
            - “one_to_one” or “1:1”: check if join keys are unique in both source and target layers.
            - “one_to_many” or “1:m”: check if join keys are unique in the source dataset.
            - “many_to_one” or “m:1”: check if join keys are unique in the target dataset.
            - “many_to_many” or “m:m”: allowed, but does not result in checks.
>>>>>>> b29ce878

        Returns
        -------
        :
            Mapped indices in the target layer corresponding to the source_index in the
<<<<<<< HEAD
            source layer. Format depends on null_strategy parameter.
        """
=======
            source layer. Note that there may be duplicates or -1 values if the
            mapping is not one-to-one. -1 denotes null or no mapping.
        """
        # TODO: make this operate on the mappings themselves and then only apply to
        # the index at the end
>>>>>>> b29ce878
        if source_index is None:
            source_index = self.layers[source].nodes_index
        else:
            if not isinstance(source_index, pd.Index):
                source_index = pd.Index(source_index)

        joined_mapping = pd.DataFrame(index=source_index)
        joined_mapping[source] = source_index
        for current_source, current_target in nx.utils.pairwise(
            self.get_link_path(source, target)
        ):
            mapping_series = (
                self.links[(current_source, current_target)]
                .set_index(current_source)[current_target]
<<<<<<< HEAD
                .astype("Int64")  # Use nullable integers internally
=======
                .drop(
                    -1, errors="ignore"
                )  # not sure if necessary but being safe for now
>>>>>>> b29ce878
            )
            # catch pandas MergeError due to validate here, raise a more informative error

            try:
                joined_mapping = joined_mapping.join(
                    mapping_series, how="left", on=current_source, validate=validate
                )
            except pd.errors.MergeError as e:
                raise pd.errors.MergeError(
                    f"Mapping from '{current_source}' to '{current_target}' failed validation '{validate}'."
                ) from e

<<<<<<< HEAD
        joined_mapping = joined_mapping.loc[source_index]

        # Apply null strategy at the end
        match null_strategy:
            case "drop":
                return joined_mapping.dropna()
            case "keep":
                return joined_mapping  # Keep NaN/pd.NA values
            case "sentinel":
                return joined_mapping.fillna(-1).astype(int)  # Legacy behavior
            case _:
                raise ValueError(
                    f"Unknown null_strategy: {null_strategy}. Use 'drop', 'keep', or 'sentinel'."
                )

        return joined_mapping

    def get_mapping(
        self,
        source: str,
        target: str,
        source_index=None,
        validate=None,
        null_strategy: str = "drop",
    ) -> pd.Series:
        """
        Find mappings from source to target layers using the entire link graph.

        Parameters
        ----------
        source :
            Name of the source layer.
        target :
            Name of the target layer.
        source_index : pd.Index, optional
            Index of the source layer to map from. If None, uses all indices in the
            source layer.
        validate : str, optional
            Whether to validate the mapping at each step. If specified, checks if each
            mapping between layers is of the specified type. Options are:
            - "one_to_one" or "1:1": check if join keys are unique in both source and target layers.
            - "one_to_many" or "1:m": check if join keys are unique in the source dataset.
            - "many_to_one" or "m:1": check if join keys are unique in the target dataset.
            - "many_to_many" or "m:m": allowed, but does not result in checks.
        null_strategy : str, default "drop"
            How to handle incomplete mappings:
            - "drop": Remove entries with null mappings
            - "keep": Return with NaN values for missing mappings
            - "sentinel": Use -1 for missing mappings (backward compatibility)

        Returns
        -------
        :
            Series with nodes in the source layer as the index and mapped nodes in
            the target layer as the values. Format depends on null_strategy parameter.

        Notes
        -----
        This function is a convenience wrapper around `get_mapping_paths` that returns
        just the final mapping as a Series. If you need to see the full mapping at
        each step, use `get_mapping_paths`.
        """
        mapping_path = self.get_mapping_paths(
            source, target, source_index, validate, null_strategy
        )
        mapping = mapping_path.set_index(source)[target]
        return mapping

    def get_masking(self, source, target, source_index=None):
        """Gets any elements from another layer that map to any of source_index."""

        mapping = self.get_mapping(source, target, source_index, null_strategy="drop")
=======
            # TODO decide whether to use -1 or NaN for unmapped
            joined_mapping[current_target] = (
                joined_mapping[current_target].fillna(-1).astype(int)
            )
        joined_mapping = joined_mapping.loc[source_index]
        return joined_mapping

    def get_mapping(
        self, source: str, target: str, source_index=None, validate=None, dropna=True
    ) -> pd.Series:
        """
        Find mappings from source to target layers using the entire link graph.

        Parameters
        ----------
        source :
            Name of the source layer.
        target :
            Name of the target layer.
        source_index : pd.Index, optional
            Index of the source layer to map from. If None, uses all indices in the
            source layer.
        validate : str, optional
            Whether to validate the mapping at each step. If specified, checks if each
            mapping between layers is of the specified type. Options are:
            - “one_to_one” or “1:1”: check if join keys are unique in both source and target layers.
            - “one_to_many” or “1:m”: check if join keys are unique in the source dataset.
            - “many_to_one” or “m:1”: check if join keys are unique in the target dataset.
            - “many_to_many” or “m:m”: allowed, but does not result in checks.
        dropna : bool, default True
            Whether to drop -1/null values (no mapping) from the output.

        Returns
        -------
        :
            Series with nodes in the source layer as the index and mapped nodes in
            the target layer as the values. Note that there may be duplicates or -1
            values if the mapping is not one-to-one. -1 denotes null or no mapping.

        Notes
        -----
        This function is a convenience wrapper around `get_mapping_path` that returns
        just the final mapping as a Series. If you need to see the full mapping at
        each step, use `get_mapping_path`.
        """
        mapping_path = self.get_mapping_paths(source, target, source_index, validate)
        mapping = mapping_path.set_index(source)[target]
        if dropna:
            mapping = mapping[mapping != -1]
        return mapping

    def get_masking(self, source, target, source_index=None):
        """Gets any elements from another layer that map to any of source_index."""

        mapping = self.get_mapping(source, target, source_index, dropna=True)
>>>>>>> b29ce878
        target_ids = mapping.values
        target_ids = np.unique(target_ids)
        return target_ids

    def get_mapped_nodes(
        self, source, target, source_index=None, replace_index=True, validate=None
    ):
        """
        Get features from the target layer, for specified nodes mapped from the source
        layer.
        """
        if source_index is None:
            source_index = self.layers[source].nodes_index

        mapping = self.get_mapping(
<<<<<<< HEAD
            source, target, source_index, validate=validate, null_strategy="drop"
=======
            source, target, source_index, validate=validate, dropna=True
>>>>>>> b29ce878
        )
        target_index = mapping.values
        out = self.layers[target].nodes.reindex(target_index)
        if replace_index:
            out = out.set_index(mapping.index)
        return out

    def assign_from_mapping(
        self,
        source: str,
        target: str,
        columns: Union[str, list, dict],
    ):
        """
        Assign values from the source layer to the target layer based on the mapping.
        """
        if isinstance(columns, dict):
            target_columns = list(columns.keys())
            source_columns = list(columns.values())
        elif isinstance(columns, str):
            target_columns = [columns]
            source_columns = [columns]
        elif isinstance(columns, list):
            target_columns = columns
            source_columns = columns
        else:
            raise TypeError("Columns must be a str, list, or dict")
        mapped_nodes = self.get_mapped_nodes(
            source, target, replace_index=True, validate="m:1"
        )[target_columns]
        source_layer = self.get_layer(source)
        source_layer.nodes[source_columns] = mapped_nodes

    def apply_mask(self, layer_name, mask):
        layer = self.layers[layer_name]
        new_index = layer.nodes.index[mask]
        return self._generate_new_morphology(layer_name, new_index)

    def apply_mask_by_node_index(self, layer_name, new_index):
        return self._generate_new_morphology(layer_name, new_index)

    def _generate_new_morphology(self, layer_name, new_index):
        new_morphology = self.__class__(**self.get_params())
        new_morphology._add_layer(
            layer_name,
            self.layers[layer_name].mask_by_node_index(new_index),
        )
        for other_layer_name, other_layer in self.layers.items():
            if other_layer_name != layer_name:
                other_indices = self.get_masking(
                    layer_name, other_layer_name, source_index=new_index
                )
                new_morphology._add_layer(
                    other_layer_name, other_layer.mask_by_node_index(other_indices)
                )
        new_morphology.links = self.links

        return new_morphology

    def get_link_as_layer(self, source, target):
<<<<<<< HEAD
        mapping = self.get_mapping(source, target, null_strategy="drop")
=======
        mapping = self.get_mapping(source, target)
>>>>>>> b29ce878
        source_index = mapping.index
        target_index = mapping.values
        source_nodes = self.layers[source].nodes.loc[source_index]
        target_nodes = self.layers[target].nodes.loc[target_index]
        node_positions = np.concatenate(
            [source_nodes.values, target_nodes.values], axis=0
        )
        edges = pd.DataFrame(
            data=np.stack(
                (
                    np.arange(len(source_index)),
                    len(source_index) + np.arange(len(target_index)),
                ),
                axis=1,
            ),
        )
        return Graph((node_positions, edges))

    def query_nodes(self, layer_name, query_str):
        layer_query = self.layers[layer_name].query_nodes(query_str)
        new_index = layer_query.nodes.index
        return self._generate_new_morphology(layer_name, new_index)<|MERGE_RESOLUTION|>--- conflicted
+++ resolved
@@ -45,11 +45,8 @@
         return {name: layer.__class__ for name, layer in self.layers.items()}
 
     def _add_layer(self, name, layer):
-<<<<<<< HEAD
-=======
         if not isinstance(name, str): 
             raise ValueError("Layer name must be a string.")
->>>>>>> b29ce878
         self.layers[name] = layer
         self.__setattr__(name, layer)
         for (
@@ -81,15 +78,9 @@
         self._add_layer(name, graph)
 
     def add_table(
-<<<<<<< HEAD
-        self, name: str, dataframe: pd.DataFrame, copy=True, **kwargs
-    ) -> None:
-        table = Table(dataframe, copy=copy, **kwargs)
-=======
         self, name: str, table: pd.DataFrame, copy=True, **kwargs
     ) -> None:
         table = Table(table, copy=copy, **kwargs)
->>>>>>> b29ce878
         self._add_layer(name, table)
 
     def add_layer(self, name: str, data, layer_type: str, copy=True, **kwargs) -> None:
@@ -216,10 +207,7 @@
         target: str,
         source_index: Optional[Union[np.ndarray, pd.Index]] = None,
         validate=None,
-<<<<<<< HEAD
         null_strategy: str = "drop",
-=======
->>>>>>> b29ce878
     ) -> pd.DataFrame:
         """
         Find mappings from source to target layers using the entire link graph, and
@@ -237,7 +225,6 @@
         validate : str, optional
             Whether to validate the mapping at each step. If specified, checks if each
             mapping between layers is of the specified type. Options are:
-<<<<<<< HEAD
             - "one_to_one" or "1:1": check if join keys are unique in both source and target layers.
             - "one_to_many" or "1:m": check if join keys are unique in the source dataset.
             - "many_to_one" or "m:1": check if join keys are unique in the target dataset.
@@ -247,27 +234,13 @@
             - "drop": Remove rows with any null mappings
             - "keep": Return with NaN values for missing mappings
             - "sentinel": Use -1 for missing mappings (backward compatibility)
-=======
-            - “one_to_one” or “1:1”: check if join keys are unique in both source and target layers.
-            - “one_to_many” or “1:m”: check if join keys are unique in the source dataset.
-            - “many_to_one” or “m:1”: check if join keys are unique in the target dataset.
-            - “many_to_many” or “m:m”: allowed, but does not result in checks.
->>>>>>> b29ce878
 
         Returns
         -------
         :
             Mapped indices in the target layer corresponding to the source_index in the
-<<<<<<< HEAD
             source layer. Format depends on null_strategy parameter.
         """
-=======
-            source layer. Note that there may be duplicates or -1 values if the
-            mapping is not one-to-one. -1 denotes null or no mapping.
-        """
-        # TODO: make this operate on the mappings themselves and then only apply to
-        # the index at the end
->>>>>>> b29ce878
         if source_index is None:
             source_index = self.layers[source].nodes_index
         else:
@@ -282,13 +255,7 @@
             mapping_series = (
                 self.links[(current_source, current_target)]
                 .set_index(current_source)[current_target]
-<<<<<<< HEAD
                 .astype("Int64")  # Use nullable integers internally
-=======
-                .drop(
-                    -1, errors="ignore"
-                )  # not sure if necessary but being safe for now
->>>>>>> b29ce878
             )
             # catch pandas MergeError due to validate here, raise a more informative error
 
@@ -301,7 +268,6 @@
                     f"Mapping from '{current_source}' to '{current_target}' failed validation '{validate}'."
                 ) from e
 
-<<<<<<< HEAD
         joined_mapping = joined_mapping.loc[source_index]
 
         # Apply null strategy at the end
@@ -374,63 +340,6 @@
         """Gets any elements from another layer that map to any of source_index."""
 
         mapping = self.get_mapping(source, target, source_index, null_strategy="drop")
-=======
-            # TODO decide whether to use -1 or NaN for unmapped
-            joined_mapping[current_target] = (
-                joined_mapping[current_target].fillna(-1).astype(int)
-            )
-        joined_mapping = joined_mapping.loc[source_index]
-        return joined_mapping
-
-    def get_mapping(
-        self, source: str, target: str, source_index=None, validate=None, dropna=True
-    ) -> pd.Series:
-        """
-        Find mappings from source to target layers using the entire link graph.
-
-        Parameters
-        ----------
-        source :
-            Name of the source layer.
-        target :
-            Name of the target layer.
-        source_index : pd.Index, optional
-            Index of the source layer to map from. If None, uses all indices in the
-            source layer.
-        validate : str, optional
-            Whether to validate the mapping at each step. If specified, checks if each
-            mapping between layers is of the specified type. Options are:
-            - “one_to_one” or “1:1”: check if join keys are unique in both source and target layers.
-            - “one_to_many” or “1:m”: check if join keys are unique in the source dataset.
-            - “many_to_one” or “m:1”: check if join keys are unique in the target dataset.
-            - “many_to_many” or “m:m”: allowed, but does not result in checks.
-        dropna : bool, default True
-            Whether to drop -1/null values (no mapping) from the output.
-
-        Returns
-        -------
-        :
-            Series with nodes in the source layer as the index and mapped nodes in
-            the target layer as the values. Note that there may be duplicates or -1
-            values if the mapping is not one-to-one. -1 denotes null or no mapping.
-
-        Notes
-        -----
-        This function is a convenience wrapper around `get_mapping_path` that returns
-        just the final mapping as a Series. If you need to see the full mapping at
-        each step, use `get_mapping_path`.
-        """
-        mapping_path = self.get_mapping_paths(source, target, source_index, validate)
-        mapping = mapping_path.set_index(source)[target]
-        if dropna:
-            mapping = mapping[mapping != -1]
-        return mapping
-
-    def get_masking(self, source, target, source_index=None):
-        """Gets any elements from another layer that map to any of source_index."""
-
-        mapping = self.get_mapping(source, target, source_index, dropna=True)
->>>>>>> b29ce878
         target_ids = mapping.values
         target_ids = np.unique(target_ids)
         return target_ids
@@ -446,11 +355,7 @@
             source_index = self.layers[source].nodes_index
 
         mapping = self.get_mapping(
-<<<<<<< HEAD
             source, target, source_index, validate=validate, null_strategy="drop"
-=======
-            source, target, source_index, validate=validate, dropna=True
->>>>>>> b29ce878
         )
         target_index = mapping.values
         out = self.layers[target].nodes.reindex(target_index)
@@ -511,11 +416,7 @@
         return new_morphology
 
     def get_link_as_layer(self, source, target):
-<<<<<<< HEAD
         mapping = self.get_mapping(source, target, null_strategy="drop")
-=======
-        mapping = self.get_mapping(source, target)
->>>>>>> b29ce878
         source_index = mapping.index
         target_index = mapping.values
         source_nodes = self.layers[source].nodes.loc[source_index]
