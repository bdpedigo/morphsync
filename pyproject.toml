[project]
dependencies = [
<<<<<<< HEAD
    "cachetools>=5.5.1",
    "fastremap>=1.15.1",
    "joblib>=1.4.2",
    "numpy>=2.1.2",
=======
>>>>>>> d83400c0
    "pandas>=2.2.3",
    "scikit-learn>=1.5.2",
    "scipy>=1.13.0",
]
description = "Add your description here"
name = "morphsync"
readme = "README.md"
requires-python = ">=3.11"
version = "0.1.0"

[build-system]
build-backend = "hatchling.build"
requires = ["hatchling"]

[tool.uv]
dev-dependencies = [
    "mkdocs-autorefs>=1.2.0",
    "mkdocs-include-markdown-plugin>=6.2.2",
    "mkdocs-macros-plugin>=1.3.5",
    "mkdocs-material-extensions>=1.3.1",
    "mkdocs-material>=9.5.41",
    "mkdocs-section-index>=0.3.9",
    "mkdocstrings[crystal,python]>=0.26.2",
    "mknotebooks>=0.8.0",
    "pymdown-extensions>=10.11.2",
]<|MERGE_RESOLUTION|>--- conflicted
+++ resolved
@@ -1,15 +1,12 @@
 [project]
 dependencies = [
-<<<<<<< HEAD
     "cachetools>=5.5.1",
     "fastremap>=1.15.1",
-    "joblib>=1.4.2",
-    "numpy>=2.1.2",
-=======
->>>>>>> d83400c0
-    "pandas>=2.2.3",
-    "scikit-learn>=1.5.2",
-    "scipy>=1.13.0",
+    "joblib>=1.5.1",
+    "numpy>=2.3.1",
+    "pandas>=2.3.1",
+    "scikit-learn>=1.7.0",
+    "scipy>=1.16.0",
 ]
 description = "Add your description here"
 name = "morphsync"
